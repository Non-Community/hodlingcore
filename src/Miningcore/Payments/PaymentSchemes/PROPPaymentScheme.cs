--- conflicted
+++ resolved
@@ -61,10 +61,8 @@
         public async Task UpdateBalancesAsync(IDbConnection con, IDbTransaction tx, IMiningPool pool, IPayoutHandler payoutHandler, Block block, decimal blockReward)
         {
             var poolConfig = pool.Config;
-<<<<<<< HEAD
             var payoutConfig = poolConfig.PaymentProcessing.PayoutSchemeConfig;
-=======
->>>>>>> 40e796a9
+            var poolConfig = pool.Config;
             var shares = new Dictionary<string, double>();
             var rewards = new Dictionary<string, decimal>();
             var shareCutOffDate = await CalculateRewardsAsync(pool, payoutHandler, block, blockReward, shares, rewards);
