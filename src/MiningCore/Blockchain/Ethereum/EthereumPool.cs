<<<<<<< HEAD
﻿/*
Copyright 2017 Coin Foundry (coinfoundry.org)
Authors: Oliver Weichhold (oliver@weichhold.com)

Permission is hereby granted, free of charge, to any person obtaining a copy of this software and
associated documentation files (the "Software"), to deal in the Software without restriction,
including without limitation the rights to use, copy, modify, merge, publish, distribute, sublicense,
and/or sell copies of the Software, and to permit persons to whom the Software is furnished to do so,
subject to the following conditions:

The above copyright notice and this permission notice shall be included in all copies or substantial
portions of the Software.

THE SOFTWARE IS PROVIDED "AS IS", WITHOUT WARRANTY OF ANY KIND, EXPRESS OR IMPLIED, INCLUDING BUT NOT
LIMITED TO THE WARRANTIES OF MERCHANTABILITY, FITNESS FOR A PARTICULAR PURPOSE AND NONINFRINGEMENT.
IN NO EVENT SHALL THE AUTHORS OR COPYRIGHT HOLDERS BE LIABLE FOR ANY CLAIM, DAMAGES OR OTHER LIABILITY,
WHETHER IN AN ACTION OF CONTRACT, TORT OR OTHERWISE, ARISING FROM, OUT OF OR IN CONNECTION WITH THE
SOFTWARE OR THE USE OR OTHER DEALINGS IN THE SOFTWARE.
=======
/*
Copyright 2017 Coin Foundry (coinfoundry.org)
Authors: Oliver Weichhold (oliver@weichhold.com)

Permission is hereby granted, free of charge, to any person obtaining a copy of this software and
associated documentation files (the "Software"), to deal in the Software without restriction,
including without limitation the rights to use, copy, modify, merge, publish, distribute, sublicense,
and/or sell copies of the Software, and to permit persons to whom the Software is furnished to do so,
subject to the following conditions:

The above copyright notice and this permission notice shall be included in all copies or substantial
portions of the Software.

THE SOFTWARE IS PROVIDED "AS IS", WITHOUT WARRANTY OF ANY KIND, EXPRESS OR IMPLIED, INCLUDING BUT NOT
LIMITED TO THE WARRANTIES OF MERCHANTABILITY, FITNESS FOR A PARTICULAR PURPOSE AND NONINFRINGEMENT.
IN NO EVENT SHALL THE AUTHORS OR COPYRIGHT HOLDERS BE LIABLE FOR ANY CLAIM, DAMAGES OR OTHER LIABILITY,
WHETHER IN AN ACTION OF CONTRACT, TORT OR OTHERWISE, ARISING FROM, OUT OF OR IN CONNECTION WITH THE
SOFTWARE OR THE USE OR OTHER DEALINGS IN THE SOFTWARE.
>>>>>>> d692f5cc
*/

using System;
using System.Linq;
using System.Reactive;
using System.Reactive.Linq;
using System.Reactive.Threading.Tasks;
using System.Threading;
using System.Threading.Tasks;
using Autofac;
using AutoMapper;
using MiningCore.Blockchain.Ethereum.Configuration;
using MiningCore.Configuration;
using MiningCore.Extensions;
using MiningCore.JsonRpc;
using MiningCore.Messaging;
using MiningCore.Mining;
using MiningCore.Notifications.Messages;
using MiningCore.Persistence;
using MiningCore.Persistence.Repositories;
using MiningCore.Stratum;
using MiningCore.Time;
using MiningCore.Util;
using Newtonsoft.Json;

namespace MiningCore.Blockchain.Ethereum
{
    [CoinMetadata(CoinType.ETH, CoinType.ETC, CoinType.EXP, CoinType.ELLA, CoinType.CLO)]
    public class EthereumPool : PoolBase
    {
        public EthereumPool(IComponentContext ctx,
            JsonSerializerSettings serializerSettings,
            IConnectionFactory cf,
            IStatsRepository statsRepo,
            IMapper mapper,
            IMasterClock clock,
            IMessageBus messageBus) :
            base(ctx, serializerSettings, cf, statsRepo, mapper, clock, messageBus)
        {
        }

        private object currentJobParams;
        private EthereumJobManager manager;

<<<<<<< HEAD
        private void OnSubscribe(StratumClient client, Timestamped<JsonRpcRequest> tsRequest)
=======
        private async Task OnSubscribeAsync(StratumClient client, Timestamped<JsonRpcRequest> tsRequest)
>>>>>>> d692f5cc
        {
            var request = tsRequest.Value;
            var context = client.ContextAs<EthereumWorkerContext>();

            if (request.Id == null)
            {
<<<<<<< HEAD
                client.RespondError(StratumError.Other, "missing request id", request.Id);
=======
                await client.RespondErrorAsync(StratumError.Other, "missing request id", request.Id);
>>>>>>> d692f5cc
                return;
            }

            var requestParams = request.ParamsAs<string[]>();

            if (requestParams == null || requestParams.Length < 2 || requestParams.Any(string.IsNullOrEmpty))
            {
<<<<<<< HEAD
                client.RespondError(StratumError.MinusOne, "invalid request", request.Id);
=======
                await client.RespondErrorAsync(StratumError.MinusOne, "invalid request", request.Id);
>>>>>>> d692f5cc
                return;
            }

            manager.PrepareWorker(client);

            var data = new object[]
                {
                    new object[]
                    {
                        EthereumStratumMethods.MiningNotify,
                        client.ConnectionId,
                        EthereumConstants.EthereumStratumVersion
                    },
                    context.ExtraNonce1
                }
                .ToArray();

<<<<<<< HEAD
            client.Respond(data, request.Id);
=======
            await client.RespondAsync(data, request.Id);
>>>>>>> d692f5cc

            // setup worker context
            context.IsSubscribed = true;
            context.UserAgent = requestParams[0].Trim();
        }

<<<<<<< HEAD
        private void OnAuthorize(StratumClient client, Timestamped<JsonRpcRequest> tsRequest)
=======
        private async Task OnAuthorizeAsync(StratumClient client, Timestamped<JsonRpcRequest> tsRequest)
>>>>>>> d692f5cc
        {
            var request = tsRequest.Value;
            var context = client.ContextAs<EthereumWorkerContext>();

            if (request.Id == null)
            {
<<<<<<< HEAD
                client.RespondError(StratumError.Other, "missing request id", request.Id);
=======
                await client.RespondErrorAsync(StratumError.Other, "missing request id", request.Id);
>>>>>>> d692f5cc
                return;
            }

            var requestParams = request.ParamsAs<string[]>();
            var workerValue = requestParams?.Length > 0 ? requestParams[0] : null;
            var password = requestParams?.Length > 1 ? requestParams[1] : null;
            var passParts = password?.Split(PasswordControlVarsSeparator);

            // extract worker/miner
            var workerParts = workerValue?.Split('.');
            var minerName = workerParts?.Length > 0 ? workerParts[0].Trim() : null;
            var workerName = workerParts?.Length > 1 ? workerParts[1].Trim() : null;

            // assumes that workerName is an address
            context.IsAuthorized = !string.IsNullOrEmpty(minerName) && manager.ValidateAddress(minerName);
            context.MinerName = minerName;
            context.WorkerName = workerName;

            // respond
<<<<<<< HEAD
            client.Respond(context.IsAuthorized, request.Id);
=======
            await client.RespondAsync(context.IsAuthorized, request.Id);
>>>>>>> d692f5cc

            // extract control vars from password
            var staticDiff = GetStaticDiffFromPassparts(passParts);
            if (staticDiff.HasValue &&
                (context.VarDiff != null && staticDiff.Value >= context.VarDiff.Config.MinDiff ||
<<<<<<< HEAD
                 context.VarDiff == null && staticDiff.Value > context.Difficulty))
=======
                    context.VarDiff == null && staticDiff.Value > context.Difficulty))
>>>>>>> d692f5cc
            {
                context.VarDiff = null; // disable vardiff
                context.SetDifficulty(staticDiff.Value);
            }

<<<<<<< HEAD
            EnsureInitialWorkSent(client);
=======
            await EnsureInitialWorkSent(client);
>>>>>>> d692f5cc

            // log association
            logger.Info(() => $"[{LogCat}] [{client.ConnectionId}] = {workerValue} = {client.RemoteEndpoint.Address}");
        }

        private async Task OnSubmitAsync(StratumClient client, Timestamped<JsonRpcRequest> tsRequest)
        {
            var request = tsRequest.Value;
            var context = client.ContextAs<EthereumWorkerContext>();

            try
            {
                if (request.Id == null)
                    throw new StratumException(StratumError.MinusOne, "missing request id");

                // check age of submission (aged submissions are usually caused by high server load)
                var requestAge = clock.Now - tsRequest.Timestamp.UtcDateTime;

                if (requestAge > maxShareAge)
                {
                    logger.Debug(() => $"[{LogCat}] [{client.ConnectionId}] Dropping stale share submission request (not client's fault)");
                    return;
                }

                // validate worker
                if (!context.IsAuthorized)
                    throw new StratumException(StratumError.UnauthorizedWorker, "Unauthorized worker");
                else if (!context.IsSubscribed)
                    throw new StratumException(StratumError.NotSubscribed, "Not subscribed");

                // check request
                var submitRequest = request.ParamsAs<string[]>();

                if (submitRequest.Length != 3 ||
                    submitRequest.Any(string.IsNullOrEmpty))
                    throw new StratumException(StratumError.MinusOne, "malformed PoW result");

                // recognize activity
                context.LastActivity = clock.Now;

                var poolEndpoint = poolConfig.Ports[client.PoolEndpoint.Port];

                var share = await manager.SubmitShareAsync(client, submitRequest, context.Difficulty,
                    poolEndpoint.Difficulty);

<<<<<<< HEAD
                client.Respond(true, request.Id);
=======
                await client.RespondAsync(true, request.Id);
>>>>>>> d692f5cc

                // publish
                messageBus.SendMessage(new ClientShare(client, share));

                // telemetry
                PublishTelemetry(TelemetryCategory.Share, clock.Now - tsRequest.Timestamp.UtcDateTime, true);

                logger.Info(() => $"[{LogCat}] [{client.ConnectionId}] Share accepted: D={Math.Round(share.Difficulty / EthereumConstants.Pow2x32, 3)}");
<<<<<<< HEAD
                EnsureInitialWorkSent(client);
=======
                await EnsureInitialWorkSent(client);
>>>>>>> d692f5cc

                // update pool stats
                if (share.IsBlockCandidate)
                    poolStats.LastPoolBlockTime = clock.Now;

                // update client stats
                context.Stats.ValidShares++;
<<<<<<< HEAD
                UpdateVarDiff(client);
            }

            catch (StratumException ex)
            {
                client.RespondError(ex.Code, ex.Message, request.Id, false);
=======
                await UpdateVarDiffAsync(client);
            }

            catch(StratumException ex)
            {
                await client.RespondErrorAsync(ex.Code, ex.Message, request.Id, false);
>>>>>>> d692f5cc

                // telemetry
                PublishTelemetry(TelemetryCategory.Share, clock.Now - tsRequest.Timestamp.UtcDateTime, false);

                // update client stats
                context.Stats.InvalidShares++;
                logger.Info(() => $"[{LogCat}] [{client.ConnectionId}] Share rejected: {ex.Code}");

                // banning
                ConsiderBan(client, context, poolConfig.Banning);
            }
        }

<<<<<<< HEAD
        private void EnsureInitialWorkSent(StratumClient client)
        {
            var context = client.ContextAs<EthereumWorkerContext>();

            lock (context)
=======
        private async Task EnsureInitialWorkSent(StratumClient client)
        {
            var context = client.ContextAs<EthereumWorkerContext>();
            var sendInitialWork = false;

            lock(context)
>>>>>>> d692f5cc
            {
                if (context.IsAuthorized && context.IsAuthorized && !context.IsInitialWorkSent)
                {
                    context.IsInitialWorkSent = true;
<<<<<<< HEAD

                    // send intial update
                    client.Notify(EthereumStratumMethods.SetDifficulty, new object[] {context.Difficulty});
                    client.Notify(EthereumStratumMethods.MiningNotify, currentJobParams);
                }
            }
        }

        private void OnNewJob(object jobParams)
=======
                    sendInitialWork = true;
                }
            }

            if (sendInitialWork)
            {
                // send intial update
                await client.NotifyAsync(EthereumStratumMethods.SetDifficulty, new object[] { context.Difficulty });
                await client.NotifyAsync(EthereumStratumMethods.MiningNotify, currentJobParams);
            }
        }

        protected virtual Task OnNewJob(object jobParams)
>>>>>>> d692f5cc
        {
            currentJobParams = jobParams;

            logger.Info(() => $"[{LogCat}] Broadcasting job");

<<<<<<< HEAD
            ForEachClient(client =>
=======
            var tasks = ForEachClient(async client =>
>>>>>>> d692f5cc
            {
                var context = client.ContextAs<EthereumWorkerContext>();

                if (context.IsSubscribed && context.IsAuthorized && context.IsInitialWorkSent)
                {
                    // check alive
                    var lastActivityAgo = clock.Now - context.LastActivity;

                    if (poolConfig.ClientConnectionTimeout > 0 &&
                        lastActivityAgo.TotalSeconds > poolConfig.ClientConnectionTimeout)
                    {
                        logger.Info(() => $"[{LogCat}] [{client.ConnectionId}] Booting zombie-worker (idle-timeout exceeded)");
                        DisconnectClient(client);
                        return;
                    }

                    // varDiff: if the client has a pending difficulty change, apply it now
                    if (context.ApplyPendingDifficulty())
<<<<<<< HEAD
                        client.Notify(EthereumStratumMethods.SetDifficulty, new object[] {context.Difficulty});

                    // send job
                    client.Notify(EthereumStratumMethods.MiningNotify, currentJobParams);
                }
            });
=======
                        await client.NotifyAsync(EthereumStratumMethods.SetDifficulty, new object[] { context.Difficulty });

                    // send job
                    await client.NotifyAsync(EthereumStratumMethods.MiningNotify, currentJobParams);
                }
            });

            return Task.WhenAll(tasks);
>>>>>>> d692f5cc
        }

        #region Overrides

        protected override async Task SetupJobManager(CancellationToken ct)
        {
            manager = ctx.Resolve<EthereumJobManager>();
            manager.Configure(poolConfig, clusterConfig);

            await manager.StartAsync(ct);

            if (poolConfig.EnableInternalStratum == true)
            {
<<<<<<< HEAD
                disposables.Add(manager.Jobs.Subscribe(OnNewJob));
=======
                disposables.Add(manager.Jobs
                    .Select(x => Observable.FromAsync(() => OnNewJob(x)))
                    .Concat()
                    .Subscribe());
>>>>>>> d692f5cc

                // we need work before opening the gates
                await manager.Jobs.Take(1).ToTask(ct);
            }
        }

        protected override void InitStats()
        {
            base.InitStats();

            blockchainStats = manager.BlockchainStats;
        }

        protected override WorkerContextBase CreateClientContext()
        {
            return new EthereumWorkerContext();
        }

        protected override async Task OnRequestAsync(StratumClient client,
            Timestamped<JsonRpcRequest> tsRequest)
        {
            var request = tsRequest.Value;

<<<<<<< HEAD
            switch (request.Method)
            {
                case EthereumStratumMethods.Subscribe:
                    OnSubscribe(client, tsRequest);
                    break;

                case EthereumStratumMethods.Authorize:
                    OnAuthorize(client, tsRequest);
=======
            switch(request.Method)
            {
                case EthereumStratumMethods.Subscribe:
                    await OnSubscribeAsync(client, tsRequest);
                    break;

                case EthereumStratumMethods.Authorize:
                    await OnAuthorizeAsync(client, tsRequest);
>>>>>>> d692f5cc
                    break;

                case EthereumStratumMethods.SubmitShare:
                    await OnSubmitAsync(client, tsRequest);
                    break;

                case EthereumStratumMethods.ExtraNonceSubscribe:
<<<<<<< HEAD
                    //client.RespondError(StratumError.Other, "not supported", request.Id, false);
=======
                    //await client.RespondError(StratumError.Other, "not supported", request.Id, false);
>>>>>>> d692f5cc
                    break;

                default:
                    logger.Debug(() => $"[{LogCat}] [{client.ConnectionId}] Unsupported RPC request: {JsonConvert.SerializeObject(request, serializerSettings)}");

<<<<<<< HEAD
                    client.RespondError(StratumError.Other, $"Unsupported request {request.Method}", request.Id);
=======
                    await client.RespondErrorAsync(StratumError.Other, $"Unsupported request {request.Method}", request.Id);
>>>>>>> d692f5cc
                    break;
            }
        }

        public override double HashrateFromShares(double shares, double interval)
        {
            var result = shares / interval;
            return result;
        }

<<<<<<< HEAD
        protected override void OnVarDiffUpdate(StratumClient client, double newDiff)
        {
            base.OnVarDiffUpdate(client, newDiff);
=======
        protected override async Task OnVarDiffUpdateAsync(StratumClient client, double newDiff)
        {
            await base.OnVarDiffUpdateAsync(client, newDiff);
>>>>>>> d692f5cc

            // apply immediately and notify client
            var context = client.ContextAs<EthereumWorkerContext>();

            if (context.HasPendingDifficulty)
            {
                context.ApplyPendingDifficulty();

                // send job
<<<<<<< HEAD
                client.Notify(EthereumStratumMethods.SetDifficulty, new object[] {context.Difficulty});
                client.Notify(EthereumStratumMethods.MiningNotify, currentJobParams);
=======
                await client.NotifyAsync(EthereumStratumMethods.SetDifficulty, new object[] { context.Difficulty });
                await client.NotifyAsync(EthereumStratumMethods.MiningNotify, currentJobParams);
>>>>>>> d692f5cc
            }
        }

        public override void Configure(PoolConfig poolConfig, ClusterConfig clusterConfig)
        {
            base.Configure(poolConfig, clusterConfig);

            // validate mandatory extra config
            var extraConfig = poolConfig.PaymentProcessing?.Extra?.SafeExtensionDataAs<EthereumPoolPaymentProcessingConfigExtra>();
            if (clusterConfig.PaymentProcessing?.Enabled == true && extraConfig?.CoinbasePassword == null)
                logger.ThrowLogPoolStartupException("\"paymentProcessing.coinbasePassword\" pool-configuration property missing or empty (required for unlocking wallet during payment processing)");
        }

        #endregion // Overrides
    }
<<<<<<< HEAD
}
=======
}
>>>>>>> d692f5cc
<|MERGE_RESOLUTION|>--- conflicted
+++ resolved
@@ -1,5 +1,4 @@
-<<<<<<< HEAD
-﻿/*
+/*
 Copyright 2017 Coin Foundry (coinfoundry.org)
 Authors: Oliver Weichhold (oliver@weichhold.com)
 
@@ -17,26 +16,6 @@
 IN NO EVENT SHALL THE AUTHORS OR COPYRIGHT HOLDERS BE LIABLE FOR ANY CLAIM, DAMAGES OR OTHER LIABILITY,
 WHETHER IN AN ACTION OF CONTRACT, TORT OR OTHERWISE, ARISING FROM, OUT OF OR IN CONNECTION WITH THE
 SOFTWARE OR THE USE OR OTHER DEALINGS IN THE SOFTWARE.
-=======
-/*
-Copyright 2017 Coin Foundry (coinfoundry.org)
-Authors: Oliver Weichhold (oliver@weichhold.com)
-
-Permission is hereby granted, free of charge, to any person obtaining a copy of this software and
-associated documentation files (the "Software"), to deal in the Software without restriction,
-including without limitation the rights to use, copy, modify, merge, publish, distribute, sublicense,
-and/or sell copies of the Software, and to permit persons to whom the Software is furnished to do so,
-subject to the following conditions:
-
-The above copyright notice and this permission notice shall be included in all copies or substantial
-portions of the Software.
-
-THE SOFTWARE IS PROVIDED "AS IS", WITHOUT WARRANTY OF ANY KIND, EXPRESS OR IMPLIED, INCLUDING BUT NOT
-LIMITED TO THE WARRANTIES OF MERCHANTABILITY, FITNESS FOR A PARTICULAR PURPOSE AND NONINFRINGEMENT.
-IN NO EVENT SHALL THE AUTHORS OR COPYRIGHT HOLDERS BE LIABLE FOR ANY CLAIM, DAMAGES OR OTHER LIABILITY,
-WHETHER IN AN ACTION OF CONTRACT, TORT OR OTHERWISE, ARISING FROM, OUT OF OR IN CONNECTION WITH THE
-SOFTWARE OR THE USE OR OTHER DEALINGS IN THE SOFTWARE.
->>>>>>> d692f5cc
 */
 
 using System;
@@ -81,22 +60,14 @@
         private object currentJobParams;
         private EthereumJobManager manager;
 
-<<<<<<< HEAD
-        private void OnSubscribe(StratumClient client, Timestamped<JsonRpcRequest> tsRequest)
-=======
         private async Task OnSubscribeAsync(StratumClient client, Timestamped<JsonRpcRequest> tsRequest)
->>>>>>> d692f5cc
         {
             var request = tsRequest.Value;
             var context = client.ContextAs<EthereumWorkerContext>();
 
             if (request.Id == null)
             {
-<<<<<<< HEAD
-                client.RespondError(StratumError.Other, "missing request id", request.Id);
-=======
                 await client.RespondErrorAsync(StratumError.Other, "missing request id", request.Id);
->>>>>>> d692f5cc
                 return;
             }
 
@@ -104,11 +75,7 @@
 
             if (requestParams == null || requestParams.Length < 2 || requestParams.Any(string.IsNullOrEmpty))
             {
-<<<<<<< HEAD
-                client.RespondError(StratumError.MinusOne, "invalid request", request.Id);
-=======
                 await client.RespondErrorAsync(StratumError.MinusOne, "invalid request", request.Id);
->>>>>>> d692f5cc
                 return;
             }
 
@@ -126,33 +93,21 @@
                 }
                 .ToArray();
 
-<<<<<<< HEAD
-            client.Respond(data, request.Id);
-=======
             await client.RespondAsync(data, request.Id);
->>>>>>> d692f5cc
 
             // setup worker context
             context.IsSubscribed = true;
             context.UserAgent = requestParams[0].Trim();
         }
 
-<<<<<<< HEAD
-        private void OnAuthorize(StratumClient client, Timestamped<JsonRpcRequest> tsRequest)
-=======
         private async Task OnAuthorizeAsync(StratumClient client, Timestamped<JsonRpcRequest> tsRequest)
->>>>>>> d692f5cc
         {
             var request = tsRequest.Value;
             var context = client.ContextAs<EthereumWorkerContext>();
 
             if (request.Id == null)
             {
-<<<<<<< HEAD
-                client.RespondError(StratumError.Other, "missing request id", request.Id);
-=======
                 await client.RespondErrorAsync(StratumError.Other, "missing request id", request.Id);
->>>>>>> d692f5cc
                 return;
             }
 
@@ -172,31 +127,19 @@
             context.WorkerName = workerName;
 
             // respond
-<<<<<<< HEAD
-            client.Respond(context.IsAuthorized, request.Id);
-=======
             await client.RespondAsync(context.IsAuthorized, request.Id);
->>>>>>> d692f5cc
 
             // extract control vars from password
             var staticDiff = GetStaticDiffFromPassparts(passParts);
             if (staticDiff.HasValue &&
                 (context.VarDiff != null && staticDiff.Value >= context.VarDiff.Config.MinDiff ||
-<<<<<<< HEAD
-                 context.VarDiff == null && staticDiff.Value > context.Difficulty))
-=======
                     context.VarDiff == null && staticDiff.Value > context.Difficulty))
->>>>>>> d692f5cc
             {
                 context.VarDiff = null; // disable vardiff
                 context.SetDifficulty(staticDiff.Value);
             }
 
-<<<<<<< HEAD
-            EnsureInitialWorkSent(client);
-=======
             await EnsureInitialWorkSent(client);
->>>>>>> d692f5cc
 
             // log association
             logger.Info(() => $"[{LogCat}] [{client.ConnectionId}] = {workerValue} = {client.RemoteEndpoint.Address}");
@@ -242,11 +185,7 @@
                 var share = await manager.SubmitShareAsync(client, submitRequest, context.Difficulty,
                     poolEndpoint.Difficulty);
 
-<<<<<<< HEAD
-                client.Respond(true, request.Id);
-=======
                 await client.RespondAsync(true, request.Id);
->>>>>>> d692f5cc
 
                 // publish
                 messageBus.SendMessage(new ClientShare(client, share));
@@ -255,11 +194,7 @@
                 PublishTelemetry(TelemetryCategory.Share, clock.Now - tsRequest.Timestamp.UtcDateTime, true);
 
                 logger.Info(() => $"[{LogCat}] [{client.ConnectionId}] Share accepted: D={Math.Round(share.Difficulty / EthereumConstants.Pow2x32, 3)}");
-<<<<<<< HEAD
-                EnsureInitialWorkSent(client);
-=======
                 await EnsureInitialWorkSent(client);
->>>>>>> d692f5cc
 
                 // update pool stats
                 if (share.IsBlockCandidate)
@@ -267,21 +202,12 @@
 
                 // update client stats
                 context.Stats.ValidShares++;
-<<<<<<< HEAD
-                UpdateVarDiff(client);
-            }
-
-            catch (StratumException ex)
-            {
-                client.RespondError(ex.Code, ex.Message, request.Id, false);
-=======
                 await UpdateVarDiffAsync(client);
             }
 
             catch(StratumException ex)
             {
                 await client.RespondErrorAsync(ex.Code, ex.Message, request.Id, false);
->>>>>>> d692f5cc
 
                 // telemetry
                 PublishTelemetry(TelemetryCategory.Share, clock.Now - tsRequest.Timestamp.UtcDateTime, false);
@@ -295,35 +221,16 @@
             }
         }
 
-<<<<<<< HEAD
-        private void EnsureInitialWorkSent(StratumClient client)
-        {
-            var context = client.ContextAs<EthereumWorkerContext>();
-
-            lock (context)
-=======
         private async Task EnsureInitialWorkSent(StratumClient client)
         {
             var context = client.ContextAs<EthereumWorkerContext>();
             var sendInitialWork = false;
 
             lock(context)
->>>>>>> d692f5cc
             {
                 if (context.IsAuthorized && context.IsAuthorized && !context.IsInitialWorkSent)
                 {
                     context.IsInitialWorkSent = true;
-<<<<<<< HEAD
-
-                    // send intial update
-                    client.Notify(EthereumStratumMethods.SetDifficulty, new object[] {context.Difficulty});
-                    client.Notify(EthereumStratumMethods.MiningNotify, currentJobParams);
-                }
-            }
-        }
-
-        private void OnNewJob(object jobParams)
-=======
                     sendInitialWork = true;
                 }
             }
@@ -337,17 +244,12 @@
         }
 
         protected virtual Task OnNewJob(object jobParams)
->>>>>>> d692f5cc
         {
             currentJobParams = jobParams;
 
             logger.Info(() => $"[{LogCat}] Broadcasting job");
 
-<<<<<<< HEAD
-            ForEachClient(client =>
-=======
             var tasks = ForEachClient(async client =>
->>>>>>> d692f5cc
             {
                 var context = client.ContextAs<EthereumWorkerContext>();
 
@@ -366,14 +268,6 @@
 
                     // varDiff: if the client has a pending difficulty change, apply it now
                     if (context.ApplyPendingDifficulty())
-<<<<<<< HEAD
-                        client.Notify(EthereumStratumMethods.SetDifficulty, new object[] {context.Difficulty});
-
-                    // send job
-                    client.Notify(EthereumStratumMethods.MiningNotify, currentJobParams);
-                }
-            });
-=======
                         await client.NotifyAsync(EthereumStratumMethods.SetDifficulty, new object[] { context.Difficulty });
 
                     // send job
@@ -382,7 +276,6 @@
             });
 
             return Task.WhenAll(tasks);
->>>>>>> d692f5cc
         }
 
         #region Overrides
@@ -396,14 +289,10 @@
 
             if (poolConfig.EnableInternalStratum == true)
             {
-<<<<<<< HEAD
-                disposables.Add(manager.Jobs.Subscribe(OnNewJob));
-=======
                 disposables.Add(manager.Jobs
                     .Select(x => Observable.FromAsync(() => OnNewJob(x)))
                     .Concat()
                     .Subscribe());
->>>>>>> d692f5cc
 
                 // we need work before opening the gates
                 await manager.Jobs.Take(1).ToTask(ct);
@@ -427,16 +316,6 @@
         {
             var request = tsRequest.Value;
 
-<<<<<<< HEAD
-            switch (request.Method)
-            {
-                case EthereumStratumMethods.Subscribe:
-                    OnSubscribe(client, tsRequest);
-                    break;
-
-                case EthereumStratumMethods.Authorize:
-                    OnAuthorize(client, tsRequest);
-=======
             switch(request.Method)
             {
                 case EthereumStratumMethods.Subscribe:
@@ -445,7 +324,6 @@
 
                 case EthereumStratumMethods.Authorize:
                     await OnAuthorizeAsync(client, tsRequest);
->>>>>>> d692f5cc
                     break;
 
                 case EthereumStratumMethods.SubmitShare:
@@ -453,21 +331,13 @@
                     break;
 
                 case EthereumStratumMethods.ExtraNonceSubscribe:
-<<<<<<< HEAD
-                    //client.RespondError(StratumError.Other, "not supported", request.Id, false);
-=======
                     //await client.RespondError(StratumError.Other, "not supported", request.Id, false);
->>>>>>> d692f5cc
                     break;
 
                 default:
                     logger.Debug(() => $"[{LogCat}] [{client.ConnectionId}] Unsupported RPC request: {JsonConvert.SerializeObject(request, serializerSettings)}");
 
-<<<<<<< HEAD
-                    client.RespondError(StratumError.Other, $"Unsupported request {request.Method}", request.Id);
-=======
                     await client.RespondErrorAsync(StratumError.Other, $"Unsupported request {request.Method}", request.Id);
->>>>>>> d692f5cc
                     break;
             }
         }
@@ -478,15 +348,9 @@
             return result;
         }
 
-<<<<<<< HEAD
-        protected override void OnVarDiffUpdate(StratumClient client, double newDiff)
-        {
-            base.OnVarDiffUpdate(client, newDiff);
-=======
         protected override async Task OnVarDiffUpdateAsync(StratumClient client, double newDiff)
         {
             await base.OnVarDiffUpdateAsync(client, newDiff);
->>>>>>> d692f5cc
 
             // apply immediately and notify client
             var context = client.ContextAs<EthereumWorkerContext>();
@@ -496,13 +360,8 @@
                 context.ApplyPendingDifficulty();
 
                 // send job
-<<<<<<< HEAD
-                client.Notify(EthereumStratumMethods.SetDifficulty, new object[] {context.Difficulty});
-                client.Notify(EthereumStratumMethods.MiningNotify, currentJobParams);
-=======
                 await client.NotifyAsync(EthereumStratumMethods.SetDifficulty, new object[] { context.Difficulty });
                 await client.NotifyAsync(EthereumStratumMethods.MiningNotify, currentJobParams);
->>>>>>> d692f5cc
             }
         }
 
@@ -518,8 +377,4 @@
 
         #endregion // Overrides
     }
-<<<<<<< HEAD
-}
-=======
-}
->>>>>>> d692f5cc
+}