--- conflicted
+++ resolved
@@ -1,5 +1,4 @@
-<<<<<<< HEAD
-﻿/*
+/*
 Copyright 2017 Coin Foundry (coinfoundry.org)
 Authors: Oliver Weichhold (oliver@weichhold.com)
 
@@ -17,26 +16,6 @@
 IN NO EVENT SHALL THE AUTHORS OR COPYRIGHT HOLDERS BE LIABLE FOR ANY CLAIM, DAMAGES OR OTHER LIABILITY,
 WHETHER IN AN ACTION OF CONTRACT, TORT OR OTHERWISE, ARISING FROM, OUT OF OR IN CONNECTION WITH THE
 SOFTWARE OR THE USE OR OTHER DEALINGS IN THE SOFTWARE.
-=======
-/*
-Copyright 2017 Coin Foundry (coinfoundry.org)
-Authors: Oliver Weichhold (oliver@weichhold.com)
-
-Permission is hereby granted, free of charge, to any person obtaining a copy of this software and
-associated documentation files (the "Software"), to deal in the Software without restriction,
-including without limitation the rights to use, copy, modify, merge, publish, distribute, sublicense,
-and/or sell copies of the Software, and to permit persons to whom the Software is furnished to do so,
-subject to the following conditions:
-
-The above copyright notice and this permission notice shall be included in all copies or substantial
-portions of the Software.
-
-THE SOFTWARE IS PROVIDED "AS IS", WITHOUT WARRANTY OF ANY KIND, EXPRESS OR IMPLIED, INCLUDING BUT NOT
-LIMITED TO THE WARRANTIES OF MERCHANTABILITY, FITNESS FOR A PARTICULAR PURPOSE AND NONINFRINGEMENT.
-IN NO EVENT SHALL THE AUTHORS OR COPYRIGHT HOLDERS BE LIABLE FOR ANY CLAIM, DAMAGES OR OTHER LIABILITY,
-WHETHER IN AN ACTION OF CONTRACT, TORT OR OTHERWISE, ARISING FROM, OUT OF OR IN CONNECTION WITH THE
-SOFTWARE OR THE USE OR OTHER DEALINGS IN THE SOFTWARE.
->>>>>>> d692f5cc
 */
 
 using System;
@@ -48,10 +27,7 @@
 using System.Net;
 using System.Net.Http;
 using System.Net.Http.Headers;
-<<<<<<< HEAD
-=======
 using System.Net.Security;
->>>>>>> d692f5cc
 using System.Net.WebSockets;
 using System.Reactive;
 using System.Reactive.Disposables;
@@ -108,526 +84,13 @@
 
         // Telemetry
         private readonly IMessageBus messageBus;
-<<<<<<< HEAD
-=======
-
->>>>>>> d692f5cc
+
         private readonly string server;
         private readonly string poolId;
 
         protected void PublishTelemetry(TelemetryCategory cat, TimeSpan elapsed, string info, bool? success = null, string error = null)
         {
             messageBus.SendMessage(new TelemetryEvent(server, poolId, cat, info, elapsed, success));
-<<<<<<< HEAD
-        }
-
-        #region API-Surface
-
-        public void Configure(DaemonEndpointConfig[] endPoints, string digestAuthRealm = null)
-        {
-            Contract.RequiresNonNull(endPoints, nameof(endPoints));
-            Contract.Requires<ArgumentException>(endPoints.Length > 0, $"{nameof(endPoints)} must not be empty");
-
-            this.endPoints = endPoints;
-
-            // create one HttpClient instance per endpoint that carries the associated credentials
-            httpClients = endPoints.ToDictionary(endpoint => endpoint, endpoint =>
-            {
-                var handler = new HttpClientHandler
-                {
-                    Credentials = new NetworkCredential(endpoint.User, endpoint.Password),
-                    PreAuthenticate = true,
-                    AutomaticDecompression = DecompressionMethods.Deflate | DecompressionMethods.GZip
-                };
-
-                if (endpoint.Ssl && !endpoint.ValidateCert)
-                {
-                    handler.ClientCertificateOptions = ClientCertificateOption.Manual;
-                    handler.ServerCertificateCustomValidationCallback = (httpRequestMessage, cert, cetChain, policyErrors) => true;
-                }
-
-                return new HttpClient(handler);
-            });
-        }
-
-        /// <summary>
-        /// Executes the request against all configured demons and returns their responses as an array
-        /// </summary>
-        /// <param name="method"></param>
-        /// <returns></returns>
-        public Task<DaemonResponse<JToken>[]> ExecuteCmdAllAsync(string method)
-        {
-            return ExecuteCmdAllAsync<JToken>(method);
-        }
-
-        /// <summary>
-        /// Executes the request against all configured demons and returns their responses as an array
-        /// </summary>
-        /// <typeparam name="TResponse"></typeparam>
-        /// <param name="method"></param>
-        /// <param name="payload"></param>
-        /// <returns></returns>
-        public async Task<DaemonResponse<TResponse>[]> ExecuteCmdAllAsync<TResponse>(string method,
-            object payload = null, JsonSerializerSettings payloadJsonSerializerSettings = null)
-            where TResponse : class
-        {
-            Contract.Requires<ArgumentException>(!string.IsNullOrEmpty(method), $"{nameof(method)} must not be empty");
-
-            logger.LogInvoke(new[] {method});
-
-            var tasks = endPoints.Select(endPoint => BuildRequestTask(endPoint, method, payload, payloadJsonSerializerSettings)).ToArray();
-
-            try
-            {
-                await Task.WhenAll(tasks);
-            }
-
-            catch (Exception)
-            {
-                // ignored
-            }
-
-            var results = tasks.Select((x, i) => MapDaemonResponse<TResponse>(i, x))
-                .ToArray();
-
-            return results;
-        }
-
-        /// <summary>
-        /// Executes the request against all configured demons and returns the first successful response
-        /// </summary>
-        /// <returns></returns>
-        public Task<DaemonResponse<JToken>> ExecuteCmdAnyAsync(string method, bool throwOnError = false)
-        {
-            return ExecuteCmdAnyAsync<JToken>(method, null, null, throwOnError);
-        }
-
-        /// <summary>
-        /// Executes the request against all configured demons and returns the first successful response
-        /// </summary>
-        /// <typeparam name="TResponse"></typeparam>
-        /// <returns></returns>
-        public async Task<DaemonResponse<TResponse>> ExecuteCmdAnyAsync<TResponse>(string method, object payload = null,
-            JsonSerializerSettings payloadJsonSerializerSettings = null, bool throwOnError = false)
-            where TResponse : class
-        {
-            Contract.Requires<ArgumentException>(!string.IsNullOrEmpty(method), $"{nameof(method)} must not be empty");
-
-            logger.LogInvoke(new[] {method});
-
-            var tasks = endPoints.Select(endPoint => BuildRequestTask(endPoint, method, payload, payloadJsonSerializerSettings)).ToArray();
-
-            var taskFirstCompleted = await Task.WhenAny(tasks);
-            var result = MapDaemonResponse<TResponse>(0, taskFirstCompleted, throwOnError);
-            return result;
-        }
-
-        /// <summary>
-        /// Executes the request against all configured demons and returns the first successful response
-        /// </summary>
-        /// <param name="method"></param>
-        /// <returns></returns>
-        public Task<DaemonResponse<JToken>> ExecuteCmdSingleAsync(string method)
-        {
-            return ExecuteCmdAnyAsync<JToken>(method);
-        }
-
-        /// <summary>
-        /// Executes the request against all configured demons and returns the first successful response
-        /// </summary>
-        /// <typeparam name="TResponse"></typeparam>
-        /// <param name="method"></param>
-        /// <param name="payload"></param>
-        /// <returns></returns>
-        public async Task<DaemonResponse<TResponse>> ExecuteCmdSingleAsync<TResponse>(string method, object payload = null,
-            JsonSerializerSettings payloadJsonSerializerSettings = null)
-            where TResponse : class
-        {
-            Contract.Requires<ArgumentException>(!string.IsNullOrEmpty(method), $"{nameof(method)} must not be empty");
-
-            logger.LogInvoke(new[] {method});
-
-            var task = BuildRequestTask(endPoints.First(), method, payload, payloadJsonSerializerSettings);
-            await task;
-
-            var result = MapDaemonResponse<TResponse>(0, task);
-            return result;
-        }
-
-        /// <summary>
-        /// Executes the requests against all configured demons and returns the first successful response array
-        /// </summary>
-        /// <returns></returns>
-        public async Task<DaemonResponse<JToken>[]> ExecuteBatchAnyAsync(params DaemonCmd[] batch)
-        {
-            Contract.RequiresNonNull(batch, nameof(batch));
-
-            logger.LogInvoke(batch.Select(x => x.Method).ToArray());
-
-            var tasks = endPoints.Select(endPoint => BuildBatchRequestTask(endPoint, batch)).ToArray();
-
-            var taskFirstCompleted = await Task.WhenAny(tasks);
-            var result = MapDaemonBatchResponse(0, taskFirstCompleted);
-            return result;
-        }
-
-        public IObservable<PooledArraySegment<byte>> WebsocketSubscribe(Dictionary<DaemonEndpointConfig,
-                (int Port, string HttpPath, bool Ssl)> portMap, string method, object payload = null,
-            JsonSerializerSettings payloadJsonSerializerSettings = null)
-        {
-            Contract.Requires<ArgumentException>(!string.IsNullOrEmpty(method), $"{nameof(method)} must not be empty");
-
-            logger.LogInvoke(new[] {method});
-
-            return Observable.Merge(portMap.Keys
-                    .Select(endPoint => WebsocketSubscribeEndpoint(endPoint, portMap[endPoint], method, payload, payloadJsonSerializerSettings)))
-                .Publish()
-                .RefCount();
-        }
-
-        public IObservable<PooledArraySegment<byte>[]> ZmqSubscribe(Dictionary<DaemonEndpointConfig, (string Socket, string Topic)> portMap, int numMsgSegments = 2)
-        {
-            logger.LogInvoke();
-
-            return Observable.Merge(portMap.Keys
-                    .Select(endPoint => ZmqSubscribeEndpoint(endPoint, portMap[endPoint].Socket, portMap[endPoint].Topic, numMsgSegments)))
-                .Publish()
-                .RefCount();
-        }
-
-        #endregion // API-Surface
-
-        private async Task<JsonRpcResponse> BuildRequestTask(DaemonEndpointConfig endPoint, string method, object payload,
-            JsonSerializerSettings payloadJsonSerializerSettings = null)
-        {
-            var rpcRequestId = GetRequestId();
-
-            // telemetry
-            var sw = new Stopwatch();
-            sw.Start();
-
-            // build rpc request
-            var rpcRequest = new JsonRpcRequest<object>(method, payload, rpcRequestId);
-
-            // build request url
-            var protocol = endPoint.Ssl ? "https" : "http";
-            var requestUrl = $"{protocol}://{endPoint.Host}:{endPoint.Port}";
-            if (!string.IsNullOrEmpty(endPoint.HttpPath))
-                requestUrl += $"{(endPoint.HttpPath.StartsWith("/") ? string.Empty : "/")}{endPoint.HttpPath}";
-
-            // build http request
-            var request = new HttpRequestMessage(HttpMethod.Post, requestUrl);
-            var json = JsonConvert.SerializeObject(rpcRequest, payloadJsonSerializerSettings ?? serializerSettings);
-            request.Content = new StringContent(json, Encoding.UTF8, "application/json");
-
-            if (endPoint.Http2)
-                request.Version = new Version(2, 0);
-
-            // build auth header
-            if (!string.IsNullOrEmpty(endPoint.User))
-            {
-                var auth = $"{endPoint.User}:{endPoint.Password}";
-                var base64 = Convert.ToBase64String(Encoding.UTF8.GetBytes(auth));
-                request.Headers.Authorization = new AuthenticationHeaderValue("Basic", base64);
-            }
-
-            logger.Trace(() => $"Sending RPC request to {requestUrl}: {json}");
-
-            // send request
-            using (var response = await httpClients[endPoint].SendAsync(request))
-            {
-                // deserialize response
-                using (var stream = await response.Content.ReadAsStreamAsync())
-                {
-                    using (var reader = new StreamReader(stream, Encoding.UTF8))
-                    {
-                        using (var jreader = new JsonTextReader(reader))
-                        {
-                            var result = serializer.Deserialize<JsonRpcResponse>(jreader);
-
-                            // telemetry
-                            sw.Stop();
-                            PublishTelemetry(TelemetryCategory.RpcRequest, sw.Elapsed, method, response.IsSuccessStatusCode);
-
-                            return result;
-                        }
-                    }
-                }
-            }
-        }
-
-        private async Task<JsonRpcResponse<JToken>[]> BuildBatchRequestTask(DaemonEndpointConfig endPoint, DaemonCmd[] batch)
-        {
-            // telemetry
-            var sw = new Stopwatch();
-            sw.Start();
-
-            // build rpc request
-            var rpcRequests = batch.Select(x => new JsonRpcRequest<object>(x.Method, x.Payload, GetRequestId()));
-
-            // build request url
-            var protocol = endPoint.Ssl ? "https" : "http";
-            var requestUrl = $"{protocol}://{endPoint.Host}:{endPoint.Port}";
-            if (!string.IsNullOrEmpty(endPoint.HttpPath))
-                requestUrl += $"{(endPoint.HttpPath.StartsWith("/") ? string.Empty : "/")}{endPoint.HttpPath}";
-
-            // build http request
-            using (var request = new HttpRequestMessage(HttpMethod.Post, requestUrl))
-            {
-                var json = JsonConvert.SerializeObject(rpcRequests, serializerSettings);
-                request.Content = new StringContent(json, Encoding.UTF8, "application/json");
-
-                if (endPoint.Http2)
-                    request.Version = new Version(2, 0);
-
-                // build auth header
-                if (!string.IsNullOrEmpty(endPoint.User))
-                {
-                    var auth = $"{endPoint.User}:{endPoint.Password}";
-                    var base64 = Convert.ToBase64String(Encoding.UTF8.GetBytes(auth));
-                    request.Headers.Authorization = new AuthenticationHeaderValue("Basic", base64);
-                }
-
-                logger.Trace(() => $"Sending RPC request to {requestUrl}: {json}");
-
-                // send request
-                using (var response = await httpClients[endPoint].SendAsync(request))
-                {
-                    // check success
-                    if (!response.IsSuccessStatusCode)
-                    {
-                        // telemetry
-                        sw.Stop();
-                        PublishTelemetry(TelemetryCategory.RpcRequest, sw.Elapsed, string.Join(", ", batch.Select(x => x.Method)), false, response.StatusCode.ToString());
-
-                        throw new DaemonClientException(response.StatusCode, response.ReasonPhrase);
-                    }
-
-                    // deserialize response
-                    using (var stream = await response.Content.ReadAsStreamAsync())
-                    {
-                        using (var reader = new StreamReader(stream, Encoding.UTF8))
-                        {
-                            using (var jreader = new JsonTextReader(reader))
-                            {
-                                var result = serializer.Deserialize<JsonRpcResponse<JToken>[]>(jreader);
-
-                                // telemetry
-                                sw.Stop();
-                                PublishTelemetry(TelemetryCategory.RpcRequest, sw.Elapsed, string.Join(", ", batch.Select(x => x.Method)), true);
-
-                                return result;
-                            }
-                        }
-                    }
-                }
-            }
-        }
-
-        protected string GetRequestId()
-        {
-            var rpcRequestId = (DateTimeOffset.UtcNow.ToUnixTimeSeconds() + StaticRandom.Next(10)).ToString();
-            return rpcRequestId;
-        }
-
-        private DaemonResponse<TResponse> MapDaemonResponse<TResponse>(int i, Task<JsonRpcResponse> x, bool throwOnError = false)
-            where TResponse : class
-        {
-            var resp = new DaemonResponse<TResponse>
-            {
-                Instance = endPoints[i]
-            };
-
-            if (x.IsFaulted)
-            {
-                Exception inner;
-
-                if (x.Exception.InnerExceptions.Count == 1)
-                    inner = x.Exception.InnerException;
-                else
-                    inner = x.Exception;
-
-                if (throwOnError)
-                    throw inner;
-
-                resp.Error = new JsonRpcException(-500, x.Exception.Message, null, inner);
-            }
-
-            else if (x.IsCanceled)
-            {
-                resp.Error = new JsonRpcException(-500, "Cancelled", null);
-            }
-
-            else
-            {
-                Debug.Assert(x.IsCompletedSuccessfully);
-
-                if (x.Result?.Result is JToken token)
-                    resp.Response = token?.ToObject<TResponse>(serializer);
-                else
-                    resp.Response = (TResponse) x.Result?.Result;
-
-                resp.Error = x.Result?.Error;
-            }
-
-            return resp;
-        }
-
-        private DaemonResponse<JToken>[] MapDaemonBatchResponse(int i, Task<JsonRpcResponse<JToken>[]> x)
-        {
-            if (x.IsFaulted)
-                return x.Result?.Select(y => new DaemonResponse<JToken>
-                {
-                    Instance = endPoints[i],
-                    Error = new JsonRpcException(-500, x.Exception.Message, null)
-                }).ToArray();
-
-            Debug.Assert(x.IsCompletedSuccessfully);
-
-            return x.Result?.Select(y => new DaemonResponse<JToken>
-            {
-                Instance = endPoints[i],
-                Response = y.Result != null ? JToken.FromObject(y.Result) : null,
-                Error = y.Error
-            }).ToArray();
-        }
-
-        private IObservable<PooledArraySegment<byte>> WebsocketSubscribeEndpoint(DaemonEndpointConfig endPoint,
-            (int Port, string HttpPath, bool Ssl) conf, string method, object payload = null,
-            JsonSerializerSettings payloadJsonSerializerSettings = null)
-        {
-            return Observable.Defer(() => Observable.Create<PooledArraySegment<byte>>(obs =>
-            {
-                var cts = new CancellationTokenSource();
-
-                var thread = new Thread(async (_) =>
-                {
-                    using (cts)
-                    {
-                        while (!cts.IsCancellationRequested)
-                        {
-                            try
-                            {
-                                using (var plb = new PooledLineBuffer(logger))
-                                {
-                                    using (var client = new ClientWebSocket())
-                                    {
-                                        // connect
-                                        var protocol = conf.Ssl ? "wss" : "ws";
-                                        var uri = new Uri($"{protocol}://{endPoint.Host}:{conf.Port}{conf.HttpPath}");
-
-                                        logger.Debug(() => $"Establishing WebSocket connection to {uri}");
-                                        await client.ConnectAsync(uri, cts.Token);
-
-                                        // subscribe
-                                        var buf = ArrayPool<byte>.Shared.Rent(0x10000);
-
-                                        try
-                                        {
-                                            var request = new JsonRpcRequest(method, payload, GetRequestId());
-                                            var json = JsonConvert.SerializeObject(request, payloadJsonSerializerSettings).ToCharArray();
-                                            var byteLength = Encoding.UTF8.GetBytes(json, 0, json.Length, buf, 0);
-                                            var segment = new ArraySegment<byte>(buf, 0, byteLength);
-
-                                            logger.Debug(() => $"Sending WebSocket subscription request to {uri}");
-                                            await client.SendAsync(segment, WebSocketMessageType.Text, true, cts.Token);
-
-                                            // stream response
-                                            segment = new ArraySegment<byte>(buf);
-
-                                            while (!cts.IsCancellationRequested && client.State == WebSocketState.Open)
-                                            {
-                                                var response = await client.ReceiveAsync(buf, cts.Token);
-
-                                                if (response.MessageType == WebSocketMessageType.Binary)
-                                                    throw new InvalidDataException("expected text, received binary data");
-
-                                                plb.Receive(segment, response.Count,
-                                                    (src, dst, count) => Array.Copy(src.Array, src.Offset, dst, 0, count),
-                                                    obs.OnNext, (ex) => { }, response.EndOfMessage);
-                                            }
-                                        }
-
-                                        finally
-                                        {
-                                            ArrayPool<byte>.Shared.Return(buf);
-                                        }
-                                    }
-                                }
-                            }
-
-                            catch (Exception ex)
-                            {
-                                logger.Error(() => $"{ex.GetType().Name} '{ex.Message}' while streaming websocket responses. Reconnecting in 5s");
-                            }
-
-                            await Task.Delay(TimeSpan.FromSeconds(5), cts.Token);
-                        }
-                    }
-                });
-
-                thread.Start();
-
-                return Disposable.Create(() => { cts.Cancel(); });
-            }));
-        }
-
-        private IObservable<PooledArraySegment<byte>[]> ZmqSubscribeEndpoint(DaemonEndpointConfig endPoint, string url, string topic, int numMsgSegments = 2)
-        {
-            return Observable.Defer(() => Observable.Create<PooledArraySegment<byte>[]>(obs =>
-            {
-                var tcs = new CancellationTokenSource();
-
-                Task.Factory.StartNew(() =>
-                {
-                    using (tcs)
-                    {
-                        while (!tcs.IsCancellationRequested)
-                        {
-                            try
-                            {
-                                using (var subSocket = new SubscriberSocket())
-                                {
-                                    //subSocket.Options.ReceiveHighWatermark = 1000;
-                                    subSocket.Connect(url);
-                                    subSocket.Subscribe(topic);
-
-                                    logger.Debug($"Subscribed to {url}/{topic}");
-
-                                    while (!tcs.IsCancellationRequested)
-                                    {
-                                        var msg = subSocket.ReceiveMultipartMessage(numMsgSegments);
-
-                                        // Export all frame data as array of PooledArraySegments
-                                        var result = msg.Select(x =>
-                                        {
-                                            var buf = ArrayPool<byte>.Shared.Rent(x.BufferSize);
-                                            Array.Copy(x.ToByteArray(), buf, x.BufferSize);
-                                            return new PooledArraySegment<byte>(buf, 0, x.BufferSize);
-                                        }).ToArray();
-
-                                        obs.OnNext(result);
-                                    }
-                                }
-                            }
-
-                            catch (Exception ex)
-                            {
-                                logger.Error(ex);
-                            }
-
-                            // do not consume all CPU cycles in case of a long lasting error condition
-                            Thread.Sleep(1000);
-                        }
-                    }
-                }, tcs.Token, TaskCreationOptions.LongRunning, TaskScheduler.Default);
-
-                return Disposable.Create(() => { tcs.Cancel(); });
-            }));
-        }
-    }
-}
-=======
         }
 
         #region API-Surface
@@ -1141,5 +604,4 @@
             }));
         }
     }
-}
->>>>>>> d692f5cc
+}